# Celo [![GitHub tag](https://img.shields.io/github/tag/nullrocks/celo.svg)](https://github.com/nullrocks/celo/tree/master)

Celo is a CLI tool to encrypt files from an user-defined secret phrase.

Celo encrypts files using **AES GCM** block cipher that provides both privacy and integrity checks. 
The Nonce used by the cipher is re-generated for **every** encryption, meaning that no nonce is reused.

---

## Key Generation
Celo uses **argon2** for key generation from a phrase with a random salt on every encryption. 
Even when the same phrase is used twice or more, a different key is generated.

## Celo as library
Even though Celo was originally designed to be a command line interface tool,
it makes sense to distribute it as a library hoping it could help other projects with similar needs.

## WARNING! 
Celo is still in early development and it's not recommended to be used in production tasks **yet**.

## CLI Usage

```bash
$ celo [COMMAND] <FILE|PATTERN> [ARG...]
```

You can get a detailed list o commands and arguments using the `--help` flag.
```bash
$ celo --help
$ celo encrypt --help       # $ celo e --help
$ celo decrypt --help       # $ celo d --help
```


## Encrypting a single file

```bash
$ celo book_draft.md

> Enter Phrase:
> Confirm Phrase:

> 1 file(s) encrypted. (0 failed)
> Encrypted Files:
>   book_draft.md.celo
```

The book_draft.md file will be encrypted resulting in a new file with the
a similar name, suffixed with the .celo extension.

## Decrypting a single file

```bash
$ celo d book_draft.md.celo

> Enter Phrase:

> 1 file(s) decrypted. (0 failed)
> Decrypted Files:
>   book_draft.md
```

## Working with multiple files

Celo accepts a list of files as well as Glob patterns in both `encryption` and `decryption`.

```bash
# Encrypt files with .txt extension.
$ celo *.txt -rm-source # -rm-source flag removes the original files after successful encryption.
# [...]

# Encrypt all files except files with .png extension.
$ celo ./* -exclude="*.png" # $ celo "./*" -exclude="*.png" works too.
# [...]

<<<<<<< HEAD
# Decrypting multiple files with the .celo extension.
$ celo d ./*.celo
# [...]
```
=======
    # Decrypting multiple files with the .celo extension.
    $ celo d ./*.celo
    # [...]
```

## Road map
- [ ] Unit tests
- [x] Use standar algorithm to encrypt files
- [ ] Enhance file handling with buffers
- [ ] Improve error messages
- [ ] Packaging

---
MIT - © 2018
>>>>>>> 41feff8c
<|MERGE_RESOLUTION|>--- conflicted
+++ resolved
@@ -2,20 +2,20 @@
 
 Celo is a CLI tool to encrypt files from an user-defined secret phrase.
 
-Celo encrypts files using **AES GCM** block cipher that provides both privacy and integrity checks. 
+Celo encrypts files using **AES GCM** block cipher that provides both privacy and integrity checks.
 The Nonce used by the cipher is re-generated for **every** encryption, meaning that no nonce is reused.
 
 ---
 
 ## Key Generation
-Celo uses **argon2** for key generation from a phrase with a random salt on every encryption. 
+Celo uses **argon2** for key generation from a phrase with a random salt on every encryption.
 Even when the same phrase is used twice or more, a different key is generated.
 
 ## Celo as library
 Even though Celo was originally designed to be a command line interface tool,
 it makes sense to distribute it as a library hoping it could help other projects with similar needs.
 
-## WARNING! 
+## WARNING!
 Celo is still in early development and it's not recommended to be used in production tasks **yet**.
 
 ## CLI Usage
@@ -73,24 +73,16 @@
 $ celo ./* -exclude="*.png" # $ celo "./*" -exclude="*.png" works too.
 # [...]
 
-<<<<<<< HEAD
 # Decrypting multiple files with the .celo extension.
 $ celo d ./*.celo
 # [...]
 ```
-=======
-    # Decrypting multiple files with the .celo extension.
-    $ celo d ./*.celo
-    # [...]
-```
 
 ## Road map
 - [ ] Unit tests
-- [x] Use standar algorithm to encrypt files
 - [ ] Enhance file handling with buffers
 - [ ] Improve error messages
 - [ ] Packaging
 
 ---
 MIT - © 2018
->>>>>>> 41feff8c
